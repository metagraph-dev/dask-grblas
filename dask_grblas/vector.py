--- conflicted
+++ resolved
@@ -418,14 +418,11 @@
     return InnerVector(value)
 
 
-<<<<<<< HEAD
 class TupleExtractor:
     def __init__(self, grblas_inner_vector, index_offset, gb_dtype=None):
         self.indices, self.values = grblas_inner_vector.value.to_values(gb_dtype)
         self.indices += index_offset[0]
 
 
-=======
 gb.utils._output_types[Vector] = gb.Vector
->>>>>>> de93e6ff
 from .matrix import InnerMatrix  # noqa isort:skip