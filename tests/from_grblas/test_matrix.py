import pytest
import numpy as np
from dask_grblas import Matrix, Vector, Scalar
from grblas import unary, binary, monoid, semiring
from grblas import dtypes
from grblas.exceptions import IndexOutOfBound, DimensionMismatch, OutputNotEmpty


@pytest.fixture
def A():
    #    0 1 2 3 4 5 6
    # 0 [- 2 - 3 - - -]
    # 1 [- - - - 8 - 4]
    # 2 [- - - - - 1 -]
    # 3 [3 - 3 - - - -]
    # 4 [- - - - - 7 -]
    # 5 [- - 1 - - - -]
    # 6 [- - 5 7 3 - -]
    data = [
        [3, 0, 3, 5, 6, 0, 6, 1, 6, 2, 4, 1],
        [0, 1, 2, 2, 2, 3, 3, 4, 4, 5, 5, 6],
        [3, 2, 3, 1, 5, 3, 7, 8, 3, 1, 7, 4]
    ]
    return Matrix.from_values(*data)


@pytest.fixture
def v():
    data = [
        [1, 3, 4, 6],
        [1, 1, 2, 0]
    ]
    return Vector.from_values(*data)


def test_new():
    C = Matrix.new(dtypes.INT8, 17, 12)
    assert C.dtype == 'INT8'
    assert C.nvals == 0
    assert C.nrows == 17
    assert C.ncols == 12


def test_dup(A):
    C = A.dup()
    assert C is not A
    assert C.dtype == A.dtype
    assert C.nvals == A.nvals
    assert C.nrows == A.nrows
    assert C.ncols == A.ncols
    # Ensure they are not the same backend object
    ### A[0, 0] = 1000
    ### assert C[0, 0].value != 1000
    # extended functionality
    D = Matrix.from_values([0, 1], [0, 1], [0, 2.5], dtype=dtypes.FP64)
    E = D.dup(dtype=dtypes.INT64)
    assert E.isequal(Matrix.from_values([0, 1], [0, 1], [0, 2], dtype=dtypes.INT64), check_dtype=True)
    E = D.dup(mask=D.V)
    assert E.isequal(Matrix.from_values([1], [1], [2.5], dtype=dtypes.FP64), check_dtype=True)
    E = D.dup(dtype=dtypes.INT64, mask=D.V)
    assert E.isequal(Matrix.from_values([1], [1], [2], dtype=dtypes.INT64), check_dtype=True)


def test_from_values():
    C = Matrix.from_values([0, 1, 3], [1, 1, 2], [True, False, True])
    assert C.nrows == 4
    assert C.ncols == 3
    assert C.nvals == 3
    assert C.dtype == bool
    C2 = Matrix.from_values([0, 1, 3], [1, 1, 2], [12.3, 12.4, 12.5], nrows=17, ncols=3)
    assert C2.nrows == 17
    assert C2.ncols == 3
    assert C2.nvals == 3
    assert C2.dtype == float
    C3 = Matrix.from_values([0, 1, 1], [2, 1, 1], [1, 2, 3], nrows=10, dup_op=binary.times)
    assert C3.nrows == 10
    assert C3.ncols == 3
    assert C3.nvals == 2  # duplicates were combined
    assert C3.dtype == int
    assert C3[1, 1].value == 6  # 2*3
    with pytest.raises(ValueError, match='Duplicate indices found'):
        # Duplicate indices requires a dup_op
        Matrix.from_values([0, 1, 1], [2, 1, 1], [True, True, True])
    with pytest.raises(IndexOutOfBound):
        # Specified ncols can't hold provided indexes
        Matrix.from_values([0, 1, 3], [1, 1, 2], [12.3, 12.4, 12.5], nrows=17, ncols=2)
    with pytest.raises(ValueError):
        Matrix.from_values([], [], [])
    # with pytest.raises(ValueError, match='No values provided. Unable to determine type'):
    #     Matrix.from_values([], [], [], nrows=3, ncols=4)
    with pytest.raises(ValueError, match='Unable to infer'):
        Matrix.from_values([], [], [], dtype=dtypes.INT64)
    C4 = Matrix.from_values([], [], [],  nrows=3, ncols=4, dtype=dtypes.INT64)
    C5 = Matrix.new(dtypes.INT64, nrows=3, ncols=4)
    assert C4.isequal(C5, check_dtype=True)


def test_clear(A):
    A.clear()
    assert A.nvals == 0
    assert A.nrows == 7
    assert A.ncols == 7


### def test_resize(A):
###     assert A.nrows == 7
###     assert A.ncols == 7
###     assert A.nvals == 12
###     A.resize(10, 11)
###     assert A.nrows == 10
###     assert A.ncols == 11
###     assert A.nvals == 12
###     assert A[9, 9].value.compute() is None
###     A.resize(4, 1)
###     assert A.nrows == 4
###     assert A.ncols == 1
###     assert A.nvals == 1


def test_nrows(A):
    assert A.nrows == 7


def test_ncols(A):
    assert A.ncols == 7


def test_nvals(A):
    assert A.nvals == 12


def test_build(A):
    assert A.nvals == 12
    A.clear()
    A.build([0, 6], [0, 1], [1, 2])
    assert A.nvals == 2
    ### with pytest.raises(OutputNotEmpty):
    ###     A.build([1, 5], [2, 3], [3, 4])
    assert A.nvals == 2  # nothing should be modified
    # We can clear though
    A.build([1, 2, 5], [1, 2, 3], [2, 3, 4], clear=True)
    assert A.nvals == 3
    A.clear()
    with pytest.raises(IndexOutOfBound):
        A.build([0, 11], [0, 0], [1, 1])


def test_extract_values(A):
    rows, cols, vals = A.to_values()
    assert (rows == np.array([0, 0, 1, 1, 2, 3, 3, 4, 5, 6, 6, 6])).all()
    assert (cols == np.array([1, 3, 4, 6, 5, 0, 2, 5, 2, 2, 3, 4])).all()
    assert (vals == np.array([2, 3, 8, 4, 1, 3, 3, 7, 1, 5, 7, 3])).all()
    Trows, Tcols, Tvals = A.T.to_values()
    assert (rows == Tcols).all()
    assert (cols == Trows).all()
    assert (vals == Tvals).all()


def test_extract_element(A):
    assert A[3, 0].new() == 3
    assert A[1, 6].value == 4
    ### assert A.T[6, 1].value == 4


def test_set_element(A):
    assert A[1, 1].value.compute() is None
    assert A[3, 0].value == 3
    ### A[1, 1].update(21)
    ### A[3, 0] << -5
    ### assert A[1, 1].value == 21
    ### assert A[3, 0].new() == -5


### def test_remove_element(A):
###     assert A[3, 0].value == 3
###     del A[3, 0]
###     assert A[3, 0].value.compute() is None
###     assert A[6, 3].value == 7
###     with pytest.raises(TypeError, match="Remove Element only supports"):
###         del A[3:5, 3]


def test_mxm(A):
    C = A.mxm(A, semiring.plus_times).new()
    result = Matrix.from_values(
        [0, 0, 0, 0, 1, 1, 1, 1, 2, 3, 3, 3, 4, 5, 6, 6, 6],
        [0, 2, 4, 6, 2, 3, 4, 5, 2, 1, 3, 5, 2, 5, 0, 2, 5],
        [9, 9, 16, 8, 20, 28, 12, 56, 1, 6, 9, 3, 7, 1, 21, 21, 26])
    assert C.isequal(result)


def test_mxm_transpose(A):
    C = A.dup()
    C << A.mxm(A.T, semiring.plus_times)
    result = Matrix.from_values(
        [0, 0, 1, 1, 2, 2, 3, 3, 3, 4, 4, 5, 5, 5, 6, 6, 6, 6, 6],
        [0, 6, 1, 6, 2, 4, 3, 5, 6, 2, 4, 3, 5, 6, 0, 1, 3, 5, 6],
        [13, 21, 80, 24, 1, 7, 18, 3, 15, 7, 49, 3, 1, 5, 21, 24, 15, 5, 83])
    assert C.isequal(result)
    C << A.T.mxm(A, semiring.plus_times)
    result2 = Matrix.from_values(
        [0, 0, 1, 1, 2, 2, 2, 2, 3, 3, 3, 3, 4, 4, 4, 4, 5, 6, 6],
        [0, 2, 1, 3, 0, 2, 3, 4, 1, 2, 3, 4, 2, 3, 4, 6, 5, 4, 6],
        [9, 9, 4, 6, 9, 35, 35, 15, 6, 35, 58, 21, 15, 21, 73, 32, 50, 32, 16])
    assert C.isequal(result2)


def test_mxm_nonsquare():
    A = Matrix.from_values([0, 0, 0], [0, 2, 4], [1, 2, 3], nrows=1, ncols=5)
    B = Matrix.from_values([0, 2, 4], [0, 0, 0], [10, 20, 30], nrows=5, ncols=1)
    C = Matrix.new(A.dtype, nrows=1, ncols=1)
    C << A.mxm(B, semiring.max_plus)
    assert C[0, 0].value == 33
    C1 = A.mxm(B, semiring.max_plus).new()
    assert C1.isequal(C)
    C2 = A.T.mxm(B.T, semiring.max_plus).new()
    assert C2.nrows == 5
    assert C2.ncols == 5


def test_mxm_mask(A):
    val_mask = Matrix.from_values([0, 3, 4], [2, 3, 2], [True, True, True], nrows=7, ncols=7)
    struct_mask = Matrix.from_values([0, 3, 4], [2, 3, 2], [1, 0, 0], nrows=7, ncols=7)
    C = A.dup()
    C(val_mask.V) << A.mxm(A, semiring.plus_times)
    result = Matrix.from_values(
        [0, 0, 0, 1, 1, 2, 3, 3, 3, 4, 4, 5, 6, 6, 6],
        [1, 2, 3, 4, 6, 5, 0, 2, 3, 2, 5, 2, 2, 3, 4],
        [2, 9, 3, 8, 4, 1, 3, 3, 9, 7, 7, 1, 5, 7, 3])
    assert C.isequal(result)
    C = A.dup()
    C(~val_mask.V) << A.mxm(A, semiring.plus_times)
    result2 = Matrix.from_values(
        [0, 0, 0, 1, 1, 1, 1, 2, 3, 3, 5, 6, 6, 6],
        [0, 4, 6, 2, 3, 4, 5, 2, 1, 5, 5, 0, 2, 5],
        [9, 16, 8, 20, 28, 12, 56, 1, 6, 3, 1, 21, 21, 26])
    assert C.isequal(result2)
    C = A.dup()
    C(struct_mask.S, replace=True).update(A.mxm(A, semiring.plus_times))
    result3 = Matrix.from_values(
        [0, 3, 4],
        [2, 3, 2],
        [9, 9, 7], nrows=7, ncols=7)
    assert C.isequal(result3)
    C2 = A.mxm(A, semiring.plus_times).new(mask=struct_mask.S)
###     assert C2.isequal(result3)
###     with pytest.raises(TypeError, match="Mask must indicate"):
###         A.mxm(A).new(mask=struct_mask)


def test_mxm_accum(A):
    A(binary.plus) << A.mxm(A, semiring.plus_times)
    result = Matrix.from_values(
        [0, 0, 0, 0, 0, 0, 1, 1, 1, 1, 1, 2, 2, 3, 3, 3, 3, 3, 4, 4, 5, 5, 6, 6, 6, 6, 6],
        [0, 1, 2, 3, 4, 6, 2, 3, 4, 5, 6, 2, 5, 0, 1, 2, 3, 5, 2, 5, 2, 5, 0, 2, 3, 4, 5],
        [9, 2, 9, 3, 16, 8, 20, 28, 20, 56, 4, 1, 1, 3, 6, 3, 9, 3, 7, 7, 1, 1, 21, 26, 7, 3, 26])
    assert A.isequal(result)


def test_mxv(A, v):
    w = A.mxv(v, semiring.plus_times).new()
    result = Vector.from_values([0, 1, 6], [5, 16, 13])
    assert w.isequal(result)


def test_ewise_mult(A):
    # Binary, Monoid, and Semiring
    B = Matrix.from_values([0, 0, 5], [1, 2, 2], [5, 4, 8], nrows=7, ncols=7)
    result = Matrix.from_values([0, 5], [1, 2], [10, 8], nrows=7, ncols=7)
    C = A.ewise_mult(B, binary.times).new()
    assert C.isequal(result)
    C() << A.ewise_mult(B, monoid.times)
    assert C.isequal(result)
    C << A.ewise_mult(B, semiring.plus_times.binaryop)
    assert C.isequal(result)


def test_ewise_add(A):
    # Binary, Monoid, and Semiring
    B = Matrix.from_values([0, 0, 5], [1, 2, 2], [5, 4, 8], nrows=7, ncols=7)
    result = Matrix.from_values(
        [0, 3, 0, 3, 5, 6, 0, 6, 1, 6, 2, 4, 1],
        [2, 0, 1, 2, 2, 2, 3, 3, 4, 4, 5, 5, 6],
        [4, 3, 5, 3, 8, 5, 3, 7, 8, 3, 1, 7, 4]
    )
    with pytest.raises(TypeError, match="require_monoid"):
        A.ewise_add(B, binary.second)
    # surprising that SECOND(x, empty) == x, which is why user must opt-in to using binary ops in ewise_add
    C = A.ewise_add(B, binary.second, require_monoid=False).new()
    assert C.isequal(result)
    C << A.ewise_add(B, monoid.max)
    assert C.isequal(result)
    C << A.ewise_add(B, semiring.max_minus.monoid)
    assert C.isequal(result)


### def test_extract(A):
###     C = Matrix.new(A.dtype, 3, 4)
###     result = Matrix.from_values([0, 0, 1, 2, 2, 2], [0, 2, 1, 1, 2, 3], [2, 3, 3, 5, 7, 3], nrows=3, ncols=4)
###     C << A[[0, 3, 6], [1, 2, 3, 4]]
###     assert C.isequal(result)
###     C << A[0::3, 1:5]
###     assert C.isequal(result)
###     C << A[[0, 3, 6], 1:5:1]
###     assert C.isequal(result)
###     C2 = A[[0, 3, 6], [1, 2, 3, 4]].new()
###     assert C2.isequal(result)


### def test_extract_row(A):
###     w = Vector.new(A.dtype, 3)
###     result = Vector.from_values([1, 2], [5, 3], size=3)
###     w << A[6, [0, 2, 4]]
###     assert w.isequal(result)
###     w << A[6, :5:2]
###     assert w.isequal(result)
###     w << A.T[[0, 2, 4], 6]
###     assert w.isequal(result)
###     w2 = A[6, [0, 2, 4]].new()
###     assert w2.isequal(result)


### def test_extract_column(A):
###     w = Vector.new(A.dtype, 3)
###     result = Vector.from_values([1, 2], [3, 1], size=3)
###     w << A[[1, 3, 5], 2]
###     assert w.isequal(result)
###     w << A[1:6:2, 2]
###     assert w.isequal(result)
###     w << A.T[2, [1, 3, 5]]
###     assert w.isequal(result)
###     w2 = A[1:6:2, 2].new()
###     assert w2.isequal(result)


### def test_assign(A):
###     B = Matrix.from_values([0, 0, 1], [0, 1, 0], [9, 8, 7])
###     result = Matrix.from_values(
###         [0, 0, 2, 3, 0, 3, 5, 6, 0, 6, 1, 6, 4, 1],
###         [0, 5, 0, 0, 1, 2, 2, 2, 3, 3, 4, 4, 5, 6],
###         [9, 8, 7, 3, 2, 3, 1, 5, 3, 7, 8, 3, 7, 4])
###     C = A.dup()
###     C()[[0, 2], [0, 5]] = B
###     assert C.isequal(result)
###     C = A.dup()
###     C[:3:2, :6:5]() << B
###     assert C.isequal(result)


### def test_assign_wrong_dims(A):
###     B = Matrix.from_values([0, 0, 1], [0, 1, 0], [9, 8, 7])
###     with pytest.raises(DimensionMismatch):
###         A[[0, 2, 4], [0, 5]] = B


### def test_assign_row(A, v):
###     result = Matrix.from_values(
###         [3, 3, 5, 6, 6, 1, 6, 2, 4, 1, 0, 0, 0, 0],
###         [0, 2, 2, 2, 3, 4, 4, 5, 5, 6, 1, 3, 4, 6],
###         [3, 3, 1, 5, 7, 8, 3, 1, 7, 4, 1, 1, 2, 0])
###     C = A.dup()
###     C[0, :] = v
###     assert C.isequal(result)


### def test_assign_column(A, v):
###     result = Matrix.from_values(
###         [3, 3, 5, 6, 0, 6, 1, 6, 2, 4, 1, 1, 3, 4, 6],
###         [0, 2, 2, 2, 3, 3, 4, 4, 5, 5, 6, 1, 1, 1, 1],
###         [3, 3, 1, 5, 3, 7, 8, 3, 1, 7, 4, 1, 1, 2, 0])
###     C = A.dup()
###     C[:, 1] = v
###     assert C.isequal(result)


### def test_assign_scalar(A):
###     # Test block
###     result_block = Matrix.from_values(
###         [3, 0, 6, 0, 6, 6, 2, 4, 1, 1, 3, 5, 1, 3, 5],
###         [0, 1, 2, 3, 3, 4, 5, 5, 6, 2, 2, 2, 4, 4, 4],
###         [3, 2, 5, 3, 7, 3, 1, 7, 4, 0, 0, 0, 0, 0, 0])
###     C = A.dup()
###     C[[1, 3, 5], [2, 4]] = 0
###     assert C.isequal(result_block)
###     C = A.dup()
###     C[1::2, 2:5:2] = 0
###     assert C.isequal(result_block)
###     # Test row
###     result_row = Matrix.from_values(
###         [3, 0, 6, 0, 6, 6, 2, 4, 1, 3, 5, 1, 1],
###         [0, 1, 2, 3, 3, 4, 5, 5, 6, 2, 2, 2, 4],
###         [3, 2, 5, 3, 7, 3, 1, 7, 4, 3, 1, 0, 0])
###     C = A.dup()
###     C[1, [2, 4]] = 0
###     assert C.isequal(result_row)
###     C = A.dup()
###     C[1, 2:5:2] = 0
###     assert C.isequal(result_row)
###     # Test column
###     result_column = Matrix.from_values(
###         [3, 0, 6, 0, 6, 6, 2, 4, 1, 1, 1, 3, 5],
###         [0, 1, 2, 3, 3, 4, 5, 5, 6, 4, 2, 2, 2],
###         [3, 2, 5, 3, 7, 3, 1, 7, 4, 8, 0, 0, 0])
###     C = A.dup()
###     C[[1, 3, 5], 2] = 0
###     assert C.isequal(result_column)
###     C = A.dup()
###     C[1::2, 2] = 0
###     assert C.isequal(result_column)


def test_apply(A):
    result = Matrix.from_values(
        [3, 0, 3, 5, 6, 0, 6, 1, 6, 2, 4, 1],
        [0, 1, 2, 2, 2, 3, 3, 4, 4, 5, 5, 6],
        [-3, -2, -3, -1, -5, -3, -7, -8, -3, -1, -7, -4])
    C = A.apply(unary.ainv).new()
    assert C.isequal(result)


def test_apply_binary(A):
    result_right = Matrix.from_values([3, 0, 3, 5, 6, 0, 6, 1, 6, 2, 4, 1],
                                      [0, 1, 2, 2, 2, 3, 3, 4, 4, 5, 5, 6],
                                      [1, 1, 1, 0, 1, 1, 1, 1, 1, 0, 1, 1], dtype=bool)
    w_right = A.apply(binary.gt, right=1).new()
<<<<<<< HEAD
    ### w_right2 = A.apply(binary.gt, right=Scalar.from_value(1)).new()
    assert w_right.isequal(result_right)
    ### assert w_right2.isequal(result_right)
=======
    w_right2 = A.apply(binary.gt, right=Scalar.from_value(1)).new()
    assert w_right.isequal(result_right)
    assert w_right2.isequal(result_right)
>>>>>>> a7176c6d
    result_left = Matrix.from_values([3, 0, 3, 5, 6, 0, 6, 1, 6, 2, 4, 1],
                                     [0, 1, 2, 2, 2, 3, 3, 4, 4, 5, 5, 6],
                                     [5, 6, 5, 7, 3, 5, 1, 0, 5, 7, 1, 4])
    w_left = A.apply(binary.minus, left=8).new()
<<<<<<< HEAD
    ### w_left2 = A.apply(binary.minus, left=Scalar.from_value(8)).new()
    assert w_left.isequal(result_left)
    ### assert w_left2.isequal(result_left)
=======
    w_left2 = A.apply(binary.minus, left=Scalar.from_value(8)).new()
    assert w_left.isequal(result_left)
    assert w_left2.isequal(result_left)
>>>>>>> a7176c6d


def test_reduce_row(A):
    result = Vector.from_values([0, 1, 2, 3, 4, 5, 6], [5, 12, 1, 6, 7, 1, 15])
    w = A.reduce_rowwise(monoid.plus).new()
    assert w.isequal(result)


def test_reduce_column(A):
    result = Vector.from_values([0, 1, 2, 3, 4, 5, 6],  [3, 2, 9, 10, 11, 8, 4])
    w = A.reduce_columnwise(monoid.plus).new()
    assert w.isequal(result)


def test_reduce_scalar(A):
    s = A.reduce_scalar(monoid.plus).new()
    assert s == 47
    # test dtype coercion
    assert A.dtype == dtypes.INT64
    s = A.reduce_scalar().new(dtype=float)
    assert s == 47.0
    assert s.dtype == dtypes.FP64
    t = Scalar.new(float)
    t << A.reduce_scalar(monoid.plus)
    assert t == 47.0
    t = Scalar.new(float)
    t() << A.reduce_scalar(monoid.plus)
    assert t == 47.0
    t(accum=binary.times) << A.reduce_scalar(monoid.plus)
    assert t == 47 * 47
    assert A.reduce_scalar(monoid.plus[dtypes.UINT64]).value == 47


### def test_transpose(A):
###     # C << A.T
###     rows, cols, vals = A.to_values()
###     result = Matrix.from_values(cols, rows, vals)
###     C = Matrix.new(A.dtype, A.ncols, A.nrows)
###     C << A.T
###     assert C.isequal(result)
###     C2 = A.T.new()
###     assert C2.isequal(result)
###     assert A.T.T is A


### def test_kronecker():
###     # A  0 1     B  0 1 2
###     # 0 [1 -]    0 [- 2 3]
###     # 1 [2 3]    1 [8 - 4]
###     #
###     # C  0  1  2  3  4  5
###     # 0 [-  2  3  -  -  - ]
###     # 1 [8  -  4  -  -  - ]
###     # 2 [-  4  6  -  6  9 ]
###     # 3 [16 -  8  24 -  12]
###     A = Matrix.from_values([0, 1, 1], [0, 0, 1], [1, 2, 3])
###     B = Matrix.from_values([0, 0, 1, 1], [1, 2, 0, 2], [2, 3, 8, 4])
###     result = Matrix.from_values([0, 0, 1, 1, 2, 2, 2, 2, 3, 3, 3, 3],
###                                 [1, 2, 0, 2, 1, 2, 4, 5, 0, 2, 3, 5],
###                                 [2, 3, 8, 4, 4, 6, 6, 9, 16, 8, 24, 12])
###     C = A.kronecker(B, binary.times).new()
###     assert C.isequal(result)


def test_simple_assignment(A):
    # C << A
    C = Matrix.new(A.dtype, A.nrows, A.ncols)
    C << A
    assert C.isequal(A)


def test_assign_transpose(A):
    C = Matrix.new(A.dtype, A.ncols, A.nrows)
    ### C << A.T
    ### assert C.isequal(A.T.new())

    with pytest.raises(TypeError):
        C.T << A
    with pytest.raises(TypeError, match='does not support item assignment'):
        C.T[:, :] << A
    with pytest.raises(AttributeError):
        C[:, :].T << A

    C = Matrix.new(A.dtype, A.ncols + 1, A.nrows + 1)
    ### C[:A.ncols, :A.nrows] << A.T
    ### assert C[:A.ncols, :A.nrows].new().isequal(A.T.new())


def test_isequal(A, v):
    assert A.isequal(A)
    with pytest.raises(TypeError, match='Matrix'):
        A.isequal(v)  # equality is not type-checking
    C = Matrix.from_values([1], [1], [1])
    assert not C.isequal(A)
    D = Matrix.from_values([1], [2], [1])
    assert not C.isequal(D)
    D2 = Matrix.from_values([0], [2], [1], nrows=D.nrows, ncols=D.ncols)
    assert not D2.isequal(D)
    C2 = Matrix.from_values([1], [1], [1], nrows=7, ncols=7)
    assert not C2.isequal(A)
    C3 = Matrix.from_values(
        [3, 0, 3, 5, 6, 0, 6, 1, 6, 2, 4, 1],
        [0, 1, 2, 2, 2, 3, 3, 4, 4, 5, 5, 6],
        [3., 2., 3., 1., 5., 3., 7., 8., 3., 1., 7., 4.])
    assert not C3.isequal(A, check_dtype=True), 'different datatypes are not equal'
    C4 = Matrix.from_values(
        [3, 0, 3, 5, 6, 0, 6, 1, 6, 2, 4, 1],
        [0, 1, 2, 2, 2, 3, 3, 4, 4, 5, 5, 6],
        [3., 2., 3., 1., 5., 3.000000000000000001, 7., 8., 3., 1-1e-11, 7., 4.])
    assert not C4.isequal(A)


@pytest.mark.slow
def test_isclose(A, v):
    assert A.isclose(A)
    with pytest.raises(TypeError, match='Matrix'):
        A.isclose(v)  # equality is not type-checking
    C = Matrix.from_values([1], [1], [1])  # wrong size
    assert not C.isclose(A)
    D = Matrix.from_values([1], [2], [1])
    assert not C.isclose(D)
    D2 = Matrix.from_values([0], [2], [1], nrows=D.nrows, ncols=D.ncols)
    assert not D2.isclose(D)
    C2 = Matrix.from_values([1], [1], [1], nrows=7, ncols=7)  # missing values
    assert not C2.isclose(A)
    C3 = Matrix.from_values(
        [3, 0, 3, 5, 6, 0, 6, 1, 6, 2, 4, 1, 0],
        [0, 1, 2, 2, 2, 3, 3, 4, 4, 5, 5, 6, 2],
        [3, 2, 3, 1, 5, 3, 7, 8, 3, 1, 7, 4, 3])  # extra values
    assert not C3.isclose(A)
    C4 = Matrix.from_values(
        [3, 0, 3, 5, 6, 0, 6, 1, 6, 2, 4, 1],
        [0, 1, 2, 2, 2, 3, 3, 4, 4, 5, 5, 6],
        [3., 2., 3., 1., 5., 3., 7., 8., 3., 1., 7., 4.])
    assert not C4.isclose(A, check_dtype=True), 'different datatypes are not equal'
    C5 = Matrix.from_values(
        [3, 0, 3, 5, 6, 0, 6, 1, 6, 2, 4, 1],
        [0, 1, 2, 2, 2, 3, 3, 4, 4, 5, 5, 6],
        [3., 2., 3., 1., 5., 3.000000000000000001, 7., 8., 3., 1-1e-11, 7., 4.])
    assert C5.isclose(A)
    C6 = Matrix.from_values(
        [3, 0, 3, 5, 6, 0, 6, 1, 6, 2, 4, 1],
        [0, 1, 2, 2, 2, 3, 3, 4, 4, 5, 5, 6],
        [3., 2.000001, 3., 1., 5., 3., 7., 7.9999999, 3., 1., 7., 4.])
    assert C6.isclose(A, rel_tol=1e-3)


### @pytest.mark.slow
### def test_transpose_equals(A):
###     data = [
###         [0, 1, 2, 2, 2, 3, 3, 4, 4, 5, 5, 6],
###         [3, 0, 3, 5, 6, 0, 6, 1, 6, 2, 4, 1],
###         [3, 2, 3, 1, 5, 3, 7, 8, 3, 1, 7, 4]
###     ]
###     B = Matrix.from_values(*data)
###     assert A.isequal(B.T)
###     assert B.isequal(A.T)
###     assert A.T.isequal(B)
###     assert A.T.isequal(A.T)
###     assert A.isclose(A)
###     assert A.isclose(B.T)
###     assert B.isclose(A.T)
###     assert A.T.isclose(B)
###     assert A.T.isclose(A.T)


def test_transpose_exceptional():
    A = Matrix.from_values([0, 0, 1, 1], [0, 1, 0, 1], [True, True, False, True])
    B = Matrix.from_values([0, 0, 1, 1], [0, 1, 0, 1], [1, 2, 3, 4])

    with pytest.raises(TypeError, match='not callable'):
        B.T(mask=A.V) << B.ewise_mult(B, op=binary.plus)
    with pytest.raises(AttributeError):
        B(mask=A.T.V) << B.ewise_mult(B, op=binary.plus)
    with pytest.raises(AttributeError):
        B.T(mask=A.T.V) << B.ewise_mult(B, op=binary.plus)
    with pytest.raises(TypeError, match='does not support item assignment'):
        B.T[1, 0] << 10
    with pytest.raises(TypeError, match='not callable'):
        B.T[1, 0]() << 10
    with pytest.raises(TypeError, match='not callable'):
        B.T()[1, 0] << 10
    with pytest.raises(AttributeError):
        B.T.dup()  # should use new instead
    # Not exceptional, but while we're here...
    ### C = B.T.new(mask=A.V)
    ### D = B.T.new()
    ### D = D.dup(mask=A.V)
    ### assert C.isequal(D)
    ### assert C.isequal(Matrix.from_values([0, 0, 1], [0, 1, 1], [1, 3, 4]))<|MERGE_RESOLUTION|>--- conflicted
+++ resolved
@@ -423,28 +423,16 @@
                                       [0, 1, 2, 2, 2, 3, 3, 4, 4, 5, 5, 6],
                                       [1, 1, 1, 0, 1, 1, 1, 1, 1, 0, 1, 1], dtype=bool)
     w_right = A.apply(binary.gt, right=1).new()
-<<<<<<< HEAD
-    ### w_right2 = A.apply(binary.gt, right=Scalar.from_value(1)).new()
-    assert w_right.isequal(result_right)
-    ### assert w_right2.isequal(result_right)
-=======
     w_right2 = A.apply(binary.gt, right=Scalar.from_value(1)).new()
     assert w_right.isequal(result_right)
     assert w_right2.isequal(result_right)
->>>>>>> a7176c6d
     result_left = Matrix.from_values([3, 0, 3, 5, 6, 0, 6, 1, 6, 2, 4, 1],
                                      [0, 1, 2, 2, 2, 3, 3, 4, 4, 5, 5, 6],
                                      [5, 6, 5, 7, 3, 5, 1, 0, 5, 7, 1, 4])
     w_left = A.apply(binary.minus, left=8).new()
-<<<<<<< HEAD
-    ### w_left2 = A.apply(binary.minus, left=Scalar.from_value(8)).new()
-    assert w_left.isequal(result_left)
-    ### assert w_left2.isequal(result_left)
-=======
     w_left2 = A.apply(binary.minus, left=Scalar.from_value(8)).new()
     assert w_left.isequal(result_left)
     assert w_left2.isequal(result_left)
->>>>>>> a7176c6d
 
 
 def test_reduce_row(A):
